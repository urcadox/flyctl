package builtinsupport

import (
	"fmt"
	"strings"
	"text/template"

	"github.com/superfly/flyctl/cmdctx"
	"github.com/superfly/flyctl/flyctl"
)

// Arg is a simple holder for names and defaults in args
type Arg struct {
	Name    string
	Default interface{}
}

// Builtin - Definition of a Fly Builtin Builder
type Builtin struct {
	Name        string
	Description string
	Details     string
	Template    string
	BuiltinArgs []Arg
}

var builtins map[string]Builtin

// GetBuiltin - Finds the Builtin by name
func GetBuiltin(commandContext *cmdctx.CmdContext, builtinname string) (*Builtin, error) {
	initBuiltins(commandContext)

	builtin, ok := builtins[builtinname]

	if !ok {
		return nil, fmt.Errorf("no builtin with %s name supported", builtinname)
	}

	return &builtin, nil
}

// ResolveArgs - Given defaults abd values return actural settings
func (b *Builtin) ResolveArgs(vars map[string]interface{}) map[string]interface{} {
	settings := make(map[string]interface{}, len(vars))

	if vars != nil {
		for k, v := range vars {
			if b.BuiltinArgs != nil {
				for _, arg := range b.BuiltinArgs {
					if arg.Name == k {
						// This is good to add
						settings[k] = v
						break
					}
				}
			}
		}
	}

	// settings now has all the values which were in Builtinargs, but no others

	// Now scan builtinargs for any value not set and copy the default over
	for _, arg := range b.BuiltinArgs {
		_, found := settings[arg.Name]
		if !found {
			// This is good to set to default
			settings[arg.Name] = arg.Default
			break
		}
	}

	return settings
}

// GetVDockerfile - given an map of variables, get the definition and populate it
func (b *Builtin) GetVDockerfile(vars map[string]interface{}) (string, error) {
	template, err := template.New("builtin").Parse(b.Template)

	if err != nil {
		return "", err
	}

	// Now the create the proper vars from
	// If it's set in the vars map, set it in the settings map

	settings := b.ResolveArgs(vars)

	result := strings.Builder{}

	err = template.Execute(&result, settings)
	if err != nil {
		return "", err
	}

	return result.String(), nil
}

// GetBuiltins - Get an array of all the builtins
func GetBuiltins(commandContext *cmdctx.CmdContext) []Builtin {
	initBuiltins(commandContext)

	var builtarray []Builtin

	for _, v := range builtins {
		builtarray = append(builtarray, v)
	}

	return builtarray
}

// Internal function to load up builtins
func initBuiltins(commandContext *cmdctx.CmdContext) {
	if len(builtins) != 0 {
		return
	}
	builtins = make(map[string]Builtin)

	// Load all the internal defaults
	for _, rt := range basicbuiltins {
		builtins[rt.Name] = rt
	}

<<<<<<< HEAD
	builtinsfile, err := commandContext.GlobalConfig.GetString(flyctl.ConfigBuiltinsfile)
	if err != nil {
		fmt.Print(err)
		return
	}

	if builtinsfile == "" {
		return
	}

	filebuiltins, err := loadBuiltins(builtinsfile)
	if err != nil {
		fmt.Print(err)
		return
	}

	for _, rt := range filebuiltins {
		builtins[rt.Name] = rt
	}
=======
var basicbuiltins = []Builtin{
	{Name: "node",
		Description: "Nodejs builtin",
		Details: `Requires package.json, package-lock.json and an app in server.js. 
Runs a production npm install and copies all files across. 
When run will call npm start to start the application.
Uses and exposes port 8080 internally.`,
		FileText: `
FROM node:current-slim
WORKDIR /app			
COPY package.json .
COPY package-lock.json .
RUN npm install --production
COPY . .
RUN npm run build --if-present
ENV PORT=8080
EXPOSE 8080
CMD [ "npm","start" ]
	`},
	{Name: "ruby",
		Description: "Ruby builtin",
		Details: `Builtin for a Ruby application with a Gemfile. Runs bundle install to build. 
At runtime, it uses rackup to run config.ru and start the application as configured.
Uses and exposes port 8080 internally.`,
		FileText: `
FROM ruby:2.7
WORKDIR /usr/src/app
COPY Gemfile ./
RUN bundle install
COPY . .
ENV PORT=8080
EXPOSE 8080
CMD ["bundle", "exec", "rackup", "--host", "0.0.0.0", "-p", "8080"]
`},
	{Name: "deno",
		Description: "Deno builtin",
		Details: `Uses Debian image from https://github.com/hayd/deno-docker.
runs main.ts with --allow-net set and requires deps.ts for dependencies.
Uses and exposes port 8080 internally.`,
		FileText: `
FROM hayd/debian-deno:1.4.0
ENV PORT=8080
EXPOSE 8080
WORKDIR /app
USER deno
COPY main.ts deps.* ./
RUN /bin/bash -c "deno cache deps.ts || true"
ADD . .
RUN deno cache main.ts
CMD ["run", "--allow-net", "main.ts"]
`},
	{Name: "go",
		Description: "Go Builtin",
		Details: `Builds main.go from the directory, the app should use go modules.
Uses and exposes port 8080 internally.
`,
		FileText: `
FROM golang:1.14 as builder
WORKDIR /go/src/app
COPY . .
RUN go mod download
RUN CGO_ENABLED=0 GOOS=linux go build -v -o app
FROM alpine:latest  
COPY --from=builder /go/src/app/app /goapp/app
WORKDIR /goapp
COPY . /throwaway
RUN cp -r /throwaway/resources ./resources || echo "No resources to copy"
RUN rm -rf /throwaway
RUN apk --no-cache add ca-certificates
ENV PORT=8080
EXPOSE 8080
CMD ["/goapp/app"]
`},
	{Name: "static",
		Description: "Web server builtin",
		Details:     `All files are copied to the image and served, except files with executable permission set.`,
		FileText: `
FROM pierrezemb/gostatic
COPY . /srv/http/
CMD ["-port","8080"]
	`},
	{Name: "hugo-static",
		Description: "Hugo static build with web server builtin",
		Details:     `Hugo static build, then all public files are copied to the image and served, except files with executable permission set.`,
		FileText: `
FROM klakegg/hugo:0.75.1-onbuild AS hugo
FROM pierrezemb/gostatic
COPY --from=hugo /target /srv/http/
CMD ["-port","8080"]
`},
	{Name: "staticplus",
		Description: "Web server builtin",
		Details:     `All files are copied to the image and served, except files with executable permission set.`,
		FileText: `
FROM flyio/gostatic-fly
COPY . /srv/http/
CMD ["-port","8080"]
`},
>>>>>>> e4978bee
}<|MERGE_RESOLUTION|>--- conflicted
+++ resolved
@@ -120,7 +120,6 @@
 		builtins[rt.Name] = rt
 	}
 
-<<<<<<< HEAD
 	builtinsfile, err := commandContext.GlobalConfig.GetString(flyctl.ConfigBuiltinsfile)
 	if err != nil {
 		fmt.Print(err)
@@ -140,104 +139,4 @@
 	for _, rt := range filebuiltins {
 		builtins[rt.Name] = rt
 	}
-=======
-var basicbuiltins = []Builtin{
-	{Name: "node",
-		Description: "Nodejs builtin",
-		Details: `Requires package.json, package-lock.json and an app in server.js. 
-Runs a production npm install and copies all files across. 
-When run will call npm start to start the application.
-Uses and exposes port 8080 internally.`,
-		FileText: `
-FROM node:current-slim
-WORKDIR /app			
-COPY package.json .
-COPY package-lock.json .
-RUN npm install --production
-COPY . .
-RUN npm run build --if-present
-ENV PORT=8080
-EXPOSE 8080
-CMD [ "npm","start" ]
-	`},
-	{Name: "ruby",
-		Description: "Ruby builtin",
-		Details: `Builtin for a Ruby application with a Gemfile. Runs bundle install to build. 
-At runtime, it uses rackup to run config.ru and start the application as configured.
-Uses and exposes port 8080 internally.`,
-		FileText: `
-FROM ruby:2.7
-WORKDIR /usr/src/app
-COPY Gemfile ./
-RUN bundle install
-COPY . .
-ENV PORT=8080
-EXPOSE 8080
-CMD ["bundle", "exec", "rackup", "--host", "0.0.0.0", "-p", "8080"]
-`},
-	{Name: "deno",
-		Description: "Deno builtin",
-		Details: `Uses Debian image from https://github.com/hayd/deno-docker.
-runs main.ts with --allow-net set and requires deps.ts for dependencies.
-Uses and exposes port 8080 internally.`,
-		FileText: `
-FROM hayd/debian-deno:1.4.0
-ENV PORT=8080
-EXPOSE 8080
-WORKDIR /app
-USER deno
-COPY main.ts deps.* ./
-RUN /bin/bash -c "deno cache deps.ts || true"
-ADD . .
-RUN deno cache main.ts
-CMD ["run", "--allow-net", "main.ts"]
-`},
-	{Name: "go",
-		Description: "Go Builtin",
-		Details: `Builds main.go from the directory, the app should use go modules.
-Uses and exposes port 8080 internally.
-`,
-		FileText: `
-FROM golang:1.14 as builder
-WORKDIR /go/src/app
-COPY . .
-RUN go mod download
-RUN CGO_ENABLED=0 GOOS=linux go build -v -o app
-FROM alpine:latest  
-COPY --from=builder /go/src/app/app /goapp/app
-WORKDIR /goapp
-COPY . /throwaway
-RUN cp -r /throwaway/resources ./resources || echo "No resources to copy"
-RUN rm -rf /throwaway
-RUN apk --no-cache add ca-certificates
-ENV PORT=8080
-EXPOSE 8080
-CMD ["/goapp/app"]
-`},
-	{Name: "static",
-		Description: "Web server builtin",
-		Details:     `All files are copied to the image and served, except files with executable permission set.`,
-		FileText: `
-FROM pierrezemb/gostatic
-COPY . /srv/http/
-CMD ["-port","8080"]
-	`},
-	{Name: "hugo-static",
-		Description: "Hugo static build with web server builtin",
-		Details:     `Hugo static build, then all public files are copied to the image and served, except files with executable permission set.`,
-		FileText: `
-FROM klakegg/hugo:0.75.1-onbuild AS hugo
-FROM pierrezemb/gostatic
-COPY --from=hugo /target /srv/http/
-CMD ["-port","8080"]
-`},
-	{Name: "staticplus",
-		Description: "Web server builtin",
-		Details:     `All files are copied to the image and served, except files with executable permission set.`,
-		FileText: `
-FROM flyio/gostatic-fly
-COPY . /srv/http/
-CMD ["-port","8080"]
-`},
->>>>>>> e4978bee
 }