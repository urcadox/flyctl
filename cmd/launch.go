package cmd

import (
	"bytes"
	"fmt"
	"os"
	"os/exec"
	"path/filepath"
	"regexp"
	"strings"

	"github.com/AlecAivazis/survey/v2"
	"github.com/logrusorgru/aurora"
	"github.com/spf13/cobra"

	"github.com/superfly/flyctl/api"
	"github.com/superfly/flyctl/cmdctx"
	"github.com/superfly/flyctl/docstrings"
	"github.com/superfly/flyctl/flyctl"
	"github.com/superfly/flyctl/helpers"
	"github.com/superfly/flyctl/internal/build/imgsrc"
	"github.com/superfly/flyctl/internal/client"
	"github.com/superfly/flyctl/internal/sourcecode"
)

func newLaunchCommand(client *client.Client) *Command {
	launchStrings := docstrings.Get("launch")
	launchCmd := BuildCommandKS(nil, runLaunch, launchStrings, client, requireSession)
	launchCmd.Args = cobra.NoArgs
	launchCmd.AddStringFlag(StringFlagOpts{
		Name:        "path",
		Description: `path to app code and where a fly.toml file will be saved.`,
		Default:     "."},
	)
	launchCmd.AddStringFlag(StringFlagOpts{
		Name:        "org",
		Description: `the organization that will own the app`,
	})
	launchCmd.AddStringFlag(StringFlagOpts{
		Name:        "name",
		Description: "the name of the new app",
	})
	launchCmd.AddStringFlag(StringFlagOpts{
		Name:        "region",
		Description: "the region to launch the new app in",
	})
	launchCmd.AddStringFlag(StringFlagOpts{
		Name:        "image",
		Description: "the image to launch",
	})
	launchCmd.AddBoolFlag(BoolFlagOpts{
		Name:        "now",
		Description: "deploy now without confirmation",
		Default:     false,
	})
	launchCmd.AddBoolFlag(BoolFlagOpts{
		Name:        "no-deploy",
		Description: "Do not prompt for deployment",
		Default:     false,
	})
	launchCmd.AddBoolFlag(BoolFlagOpts{
		Name:        "generate-name",
		Description: "Always generate a name for the app",
		Default:     false,
	})
	launchCmd.AddStringFlag(StringFlagOpts{
		Name:        "dockerfile",
		Description: "Path to a Dockerfile. Defaults to the Dockerfile in the working directory.",
	})
	launchCmd.AddBoolFlag(BoolFlagOpts{
		Name:        "copy-config",
		Description: "Use the configuration file if present without prompting.",
		Default:     false,
	})
	launchCmd.AddBoolFlag(BoolFlagOpts{
		Name:        "remote-only",
		Description: "Perform builds remotely without using the local docker daemon",
		Default:     true,
	})

	return launchCmd
}

func runLaunch(cmdCtx *cmdctx.CmdContext) error {
	ctx := cmdCtx.Command.Context()

	dir := cmdCtx.Config.GetString("path")

	if absDir, err := filepath.Abs(dir); err == nil {
		dir = absDir
	}
	cmdCtx.WorkingDir = dir

	orgSlug := cmdCtx.Config.GetString("org")

	// start a remote builder for the personal org if necessary
	eagerBuilderOrg := orgSlug
	if orgSlug == "" {
		eagerBuilderOrg = "personal"
	}
	go imgsrc.EagerlyEnsureRemoteBuilder(ctx, cmdCtx.Client.API(), eagerBuilderOrg)

	appConfig := flyctl.NewAppConfig()

	var importedConfig bool
	configFilePath := filepath.Join(dir, "fly.toml")
	if exists, _ := flyctl.ConfigFileExistsAtPath(configFilePath); exists {
		cfg, err := flyctl.LoadAppConfig(configFilePath)
		if err != nil {
			return err
		}

		var deployExisting bool

		if cfg.AppName != "" {
			fmt.Println("An existing fly.toml file was found for app", cfg.AppName)
			deployExisting, err = shouldDeployExistingApp(cmdCtx, cfg.AppName)
			if err != nil {
				return err
			}
		} else {
			fmt.Println("An existing fly.toml file was found")
		}

		if deployExisting {
			fmt.Println("App is not running, deploy...")
			cmdCtx.AppName = cfg.AppName
			cmdCtx.AppConfig = cfg
			return runDeploy(cmdCtx)
		} else if cmdCtx.Config.GetBool("copy-config") || confirm("Would you like to copy its configuration to the new app?") {
			appConfig.Definition = cfg.Definition
			importedConfig = true
		}
	}

	fmt.Println("Creating app in", dir)

	var srcInfo = new(sourcecode.SourceInfo)

	if img := cmdCtx.Config.GetString("image"); img != "" {
		fmt.Println("Using image", img)
		appConfig.Build = &flyctl.Build{
			Image: img,
		}
	} else if dockerfile := cmdCtx.Config.GetString("dockerfile"); dockerfile != "" {
		fmt.Println("Using dockefile", dockerfile)
		appConfig.Build = &flyctl.Build{
			Dockerfile: dockerfile,
		}
	} else {
		fmt.Println("Scanning source code")

		if si, err := sourcecode.Scan(dir); err != nil {
			return err
		} else {
			srcInfo = si
		}

		if srcInfo == nil {
			fmt.Println(aurora.Green("Could not find a Dockerfile, nor detect a runtime or framework from source code. Continuing with a blank app."))
		} else {

			var article string = "a"
			matched, _ := regexp.MatchString(`^[aeiou]`, strings.ToLower(srcInfo.Family))

			if matched {
				article += "n"
			}

			appType := srcInfo.Family

			if srcInfo.Version != "" {
<<<<<<< HEAD
				appType = " " + srcInfo.Version
			}
=======
				appType = appType + " " + srcInfo.Version
			}

>>>>>>> 1b5490b9
			fmt.Printf("Detected %s %s app\n", article, aurora.Green(appType))

			if srcInfo.Builder != "" {
				fmt.Println("Using the following build configuration:")
				fmt.Println("\tBuilder:", srcInfo.Builder)
				if srcInfo.Buildpacks != nil && len(srcInfo.Buildpacks) > 0 {
					fmt.Println("\tBuildpacks:", strings.Join(srcInfo.Buildpacks, " "))
				}

				appConfig.Build = &flyctl.Build{
					Builder:    srcInfo.Builder,
					Buildpacks: srcInfo.Buildpacks,
				}
			}
		}
	}

	if srcInfo != nil {
		for _, f := range srcInfo.Files {
			path := filepath.Join(dir, f.Path)

			if helpers.FileExists(path) && !confirmOverwrite(path) {
				continue
			}

			if err := os.MkdirAll(filepath.Dir(path), 0700); err != nil {
				return err
			}

			if err := os.WriteFile(path, f.Contents, 0666); err != nil {
				return err
			}
		}
	}

	appName := ""

	if !cmdCtx.Config.GetBool("generate-name") {
		appName = cmdCtx.Config.GetString("name")

		if appName == "" {
			// Prompt the user for the app name
			inputName, err := inputAppName("", true)

			if err != nil {
				return err
			}

			appName = inputName
		} else {
			fmt.Printf("Selected App Name: %s\n", appName)
		}
	}

	org, err := selectOrganization(ctx, cmdCtx.Client.API(), orgSlug, nil)
	if err != nil {
		return err
	}

	// spawn another builder if the chosen org is different
	if org.Slug != eagerBuilderOrg {
		go imgsrc.EagerlyEnsureRemoteBuilder(ctx, cmdCtx.Client.API(), org.Slug)
	}

	regionCode := cmdCtx.Config.GetString("region")
	region, err := selectRegion(ctx, cmdCtx.Client.API(), regionCode)
	if err != nil {
		return err
	}

	input := api.CreateAppInput{
		Name:            appName,
		OrganizationID:  org.ID,
		PreferredRegion: &region.Code,
		Runtime:         "FIRECRACKER",
	}

	app, err := cmdCtx.Client.API().CreateApp(ctx, input)
	if err != nil {
		return err
	}
	if !importedConfig {
		appConfig.Definition = app.Config.Definition
	}

	cmdCtx.AppName = app.Name
	appConfig.AppName = app.Name
	cmdCtx.AppConfig = appConfig

	if srcInfo != nil {
		if srcInfo.Port > 0 {
			appConfig.SetInternalPort(srcInfo.Port)
		}

		for envName, envVal := range srcInfo.Env {
			if envVal == "APP_FQDN" {
				appConfig.SetEnvVariable(envName, app.Name+".fly.dev")
			} else {
				appConfig.SetEnvVariable(envName, envVal)
			}
		}

		if len(srcInfo.Statics) > 0 {
			appConfig.SetStatics(srcInfo.Statics)
		}

		if len(srcInfo.Volumes) > 0 {
			appConfig.SetVolumes(srcInfo.Volumes)
		}

		for procName, procCommand := range srcInfo.Processes {
			appConfig.SetProcess(procName, procCommand)
		}

		if srcInfo.ReleaseCmd != "" {
			appConfig.SetReleaseCommand(srcInfo.ReleaseCmd)
		}

		if srcInfo.DockerCommand != "" {
			appConfig.SetDockerCommand(srcInfo.DockerCommand)
		}

		if srcInfo.DockerCommand != "" {
			appConfig.SetDockerEntrypoint(srcInfo.DockerEntrypoint)
		}

		if srcInfo.KillSignal != "" {
			appConfig.SetKillSignal(srcInfo.KillSignal)
		}
	}

	fmt.Printf("Created app %s in organization %s\n", app.Name, org.Slug)

	// If secrets are requested by the launch scanner, ask the user to input them
	if srcInfo != nil && len(srcInfo.Secrets) > 0 {
		secrets := make(map[string]string)
		keys := []string{}

		for _, secret := range srcInfo.Secrets {

			val := ""

			// If a secret should be a random default, just generate it without displaying
			// Otherwise, prompt to type it in
			if secret.Generate {
				if val, err = helpers.RandString(64); err != nil {
					fmt.Errorf("Could not generate random string: %w", err)
				}

			} else {
				prompt := fmt.Sprintf("Set secret %s:", secret.Key)

				surveyInput := &survey.Input{
					Message: prompt,
					Help:    secret.Help,
				}

				survey.AskOne(surveyInput, &val)
			}

			if val != "" {
				secrets[secret.Key] = val
				keys = append(keys, secret.Key)
			}
		}

		if len(secrets) > 0 {
			_, err := cmdCtx.Client.API().SetSecrets(ctx, app.Name, secrets)

			if err != nil {
				return err
			}
			fmt.Printf("Set secrets on %s: %s\n", app.Name, strings.Join(keys, ", "))
		}
	}

	// If volumes are requested by the launch scanner, create them
	if srcInfo != nil && len(srcInfo.Volumes) > 0 {

		for _, vol := range srcInfo.Volumes {

			app, err := cmdCtx.Client.API().GetApp(ctx, cmdCtx.AppName)

			if err != nil {
				return err
			}

			volume, err := cmdCtx.Client.API().CreateVolume(ctx, api.CreateVolumeInput{
				AppID:     app.ID,
				Name:      vol.Source,
				Region:    region.Code,
				SizeGb:    10,
				Encrypted: true,
			})

			if err != nil {
				return err
			} else {
				fmt.Printf("Created a %dGB volume %s in the %s region\n", volume.SizeGb, volume.ID, region.Code)
			}

		}
	}

	// Run any initialization commands
	if srcInfo != nil && len(srcInfo.InitCommands) > 0 {
		for _, cmd := range srcInfo.InitCommands {
			binary, err := exec.LookPath(cmd.Command)
			if err != nil {
				return fmt.Errorf("%s not found in $PATH - make sure app dependencies are installed and try again", cmd.Command)
			}
			fmt.Println(cmd.Description)
			// Run a requested generator command, for example to generate a Dockerfile
			cmd := exec.CommandContext(ctx, binary, cmd.Args...)

			if err = cmd.Start(); err != nil {
				return err
			}

			if err = cmd.Wait(); err != nil {
				err = fmt.Errorf("failed running %s: %w ", cmd.String(), err)

				return err
			}
		}
	}

	// Append any requested Dockerfile entries
	if srcInfo != nil && len(srcInfo.DockerfileAppendix) > 0 {
		if err := appendDockerfileAppendix(srcInfo.DockerfileAppendix); err != nil {
			return fmt.Errorf("failed appending Dockerfile appendix: %w", err)
		}
	}

	// Finally, write the config
	if err := writeAppConfig(filepath.Join(dir, "fly.toml"), appConfig); err != nil {
		return err
	}

	if srcInfo == nil {
		return nil
	}

	// If a Postgres cluster is requested, ask to create one
	if srcInfo.CreatePostgresCluster && confirm("Would you like to setup a Postgres database now?") {

		app, err := cmdCtx.Client.API().GetApp(ctx, cmdCtx.AppName)

		if err != nil {
			return err
		}

		options := standalonePostgres()

		clusterAppName := app.Name + "-db"

		// Create a standalone Postgres in the same region as the app and organization
		clusterInput := api.CreatePostgresClusterInput{
			OrganizationID: org.ID,
			Name:           clusterAppName,
			Region:         api.StringPointer(region.Code),
			ImageRef:       api.StringPointer(options.ImageRef),
			Count:          api.IntPointer(1),
		}
		payload, err := runApiCreatePostgresCluster(cmdCtx, org.Slug, &clusterInput)

		if err != nil {
			err = fmt.Errorf("failed creating the Postgres cluster %s: %w", clusterAppName, err)
			return err
		}

		// Reset the app name here beacuse AttachPostgresCluster sets it on the cmdCtx :/
		cmdCtx.AppName = app.ID

		cmdCtx.Config.Set("postgres-app", clusterAppName)
		err = runAttachPostgresCluster(cmdCtx)

		if err != nil {
			err = fmt.Errorf("failed attaching %s to the Postgres cluster %s: %w", clusterAppName, app.Name, err)
			return err
		}

		fmt.Printf("Postgres cluster %s is now attached to %s\n", payload.App.Name, app.Name)
	}

	// Notices from a launcher about its behavior that should always be displayed
	if srcInfo.Notice != "" {
		fmt.Println(srcInfo.Notice)
	}

	if !cmdCtx.Config.GetBool("no-deploy") &&
		!srcInfo.SkipDeploy &&
		(cmdCtx.Config.GetBool("now") || confirm("Would you like to deploy now?")) {
		return runDeploy(cmdCtx)
	}

	// Alternative deploy documentation if our standard deploy method is not correct
	if srcInfo.DeployDocs != "" {
		fmt.Println(srcInfo.DeployDocs)
	} else {
		fmt.Println("Your app is ready. Deploy with `flyctl deploy`")
	}

	return nil
}

func appendDockerfileAppendix(appendix []string) (err error) {
	var b bytes.Buffer
	b.WriteString("\n# Appended by flyctl\n")

	for _, value := range appendix {
		_, _ = b.WriteString(value)
		_ = b.WriteByte('\n')
	}

	var f *os.File
	// TODO: this is prone to race conditions and also we don't flush
	if f, err = os.OpenFile("Dockerfile", os.O_APPEND|os.O_WRONLY, 0644); err != nil {
		return
	}
	defer func() {
		if e := f.Close(); err == nil {
			err = e
		}
	}()

	_, err = b.WriteTo(f)

	return
}

func shouldDeployExistingApp(cmdCtx *cmdctx.CmdContext, appName string) (bool, error) {
	ctx := cmdCtx.Command.Context()

	status, err := cmdCtx.Client.API().GetAppStatus(ctx, appName, false)
	if err != nil {
		if api.IsNotFoundError(err) || err.Error() == "Could not resolve App" {
			return false, nil
		}
		return false, err
	}

	if !status.Deployed {
		return true, nil
	}

	for _, a := range status.Allocations {
		if a.Healthy {
			return false, nil
		}
	}

	return true, nil
}<|MERGE_RESOLUTION|>--- conflicted
+++ resolved
@@ -170,14 +170,9 @@
 			appType := srcInfo.Family
 
 			if srcInfo.Version != "" {
-<<<<<<< HEAD
-				appType = " " + srcInfo.Version
-			}
-=======
 				appType = appType + " " + srcInfo.Version
 			}
 
->>>>>>> 1b5490b9
 			fmt.Printf("Detected %s %s app\n", article, aurora.Green(appType))
 
 			if srcInfo.Builder != "" {
