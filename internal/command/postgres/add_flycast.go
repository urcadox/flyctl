package postgres

import (
	"context"
	"fmt"

	"github.com/AlecAivazis/survey/v2"
	"github.com/spf13/cobra"
	"github.com/superfly/flyctl/api"
	"github.com/superfly/flyctl/client"
	"github.com/superfly/flyctl/internal/app"
	"github.com/superfly/flyctl/internal/command"
	"github.com/superfly/flyctl/internal/command/apps"
	"github.com/superfly/flyctl/internal/flag"
	mach "github.com/superfly/flyctl/internal/machine"
	"github.com/superfly/flyctl/iostreams"
)

func newAddFlycast() *cobra.Command {
	const (
		short = "Switch from DNS to flycast based pg connections"
		long  = short + "\n"

		usage = "add_flycast"
	)

	cmd := command.New(usage, short, long, runAddFlycast,
		command.RequireSession,
		command.RequireAppName,
	)

	flag.Add(
		cmd,
		flag.App(),
		flag.AppConfig(),
	)

	cmd.Hidden = true

	return cmd
}

func runAddFlycast(ctx context.Context) error {
	var (
		client  = client.FromContext(ctx).API()
		appName = app.NameFromContext(ctx)
		io      = iostreams.FromContext(ctx)
	)

	app, err := client.GetAppCompact(ctx, appName)
	if err != nil {
		return fmt.Errorf("failed retrieving app %s: %w", appName, err)
	}

	if !app.IsPostgresApp() {
		return fmt.Errorf("app %s is not a postgres app", appName)
	}

	ctx, err = apps.BuildContext(ctx, app)
	if err != nil {
		return err
	}

	switch app.PlatformVersion {
	case "machines":
		if err := doAddFlycast(ctx); err != nil {
			return err
		}

		fmt.Fprintln(io.Out, "Flycast added!")
	case "nomad":
		return fmt.Errorf("not supported on nomad")
	default:
		return fmt.Errorf("unknown platform version")
	}
	return nil
}

func doAddFlycast(ctx context.Context) error {
	machines, err := mach.ListActive(ctx)
	if err != nil {
		return fmt.Errorf("machines could not be retrieved %w", err)
	}

<<<<<<< HEAD
	bouncerPort := 5432
	pgPort := 5433
=======
	var bouncerPort int = 5432
	var pgPort int = 5433
>>>>>>> 6e8459fe
	for _, machine := range machines {
		for _, service := range machine.Config.Services {
			if service.InternalPort == 5432 || service.InternalPort == 5433 {
				return fmt.Errorf("failed to enable flycast for pg machine %s because a service already exists on the postgres port(s)", machine.ID)
			}
		}

		confirm := false
		prompt := &survey.Confirm{
			Message: "This will overwrite existing services you have manually added. Continue?",
			Default: true,
		}
		if err := survey.AskOne(prompt, &confirm); err != nil {
			return err
		}

		if !confirm {
			return nil
		}

		conf := machine.Config
		conf.Services =
			[]api.MachineService{
				{
					Protocol:     "tcp",
					InternalPort: bouncerPort,
					Ports: []api.MachinePort{
						{
							Port: &bouncerPort,
							Handlers: []string{
								"pg_tls",
							},
							ForceHttps: false,
						},
					},
					Concurrency: nil,
				},
				{
					Protocol:     "tcp",
					InternalPort: pgPort,
					Ports: []api.MachinePort{
						{
							Port: &pgPort,
							Handlers: []string{
								"pg_tls",
							},
							ForceHttps: false,
						},
					},
					Concurrency: nil,
				},
			}

		err = mach.Update(ctx, machine, &api.LaunchMachineInput{
			Config: conf,
		})
		if err != nil {
			return err
		}
	}

	return nil
}<|MERGE_RESOLUTION|>--- conflicted
+++ resolved
@@ -82,13 +82,8 @@
 		return fmt.Errorf("machines could not be retrieved %w", err)
 	}
 
-<<<<<<< HEAD
 	bouncerPort := 5432
 	pgPort := 5433
-=======
-	var bouncerPort int = 5432
-	var pgPort int = 5433
->>>>>>> 6e8459fe
 	for _, machine := range machines {
 		for _, service := range machine.Config.Services {
 			if service.InternalPort == 5432 || service.InternalPort == 5433 {
