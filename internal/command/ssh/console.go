package ssh

import (
	"context"
	"fmt"
	"net"
	"os"
	"runtime"
	"time"

	"github.com/AlecAivazis/survey/v2"
	"github.com/docker/docker/pkg/ioutils"
	"github.com/mattn/go-colorable"
	"github.com/pkg/errors"
	"github.com/samber/lo"
	"github.com/spf13/cobra"

	"github.com/superfly/flyctl/agent"
	"github.com/superfly/flyctl/api"
	"github.com/superfly/flyctl/client"
	"github.com/superfly/flyctl/flaps"
	"github.com/superfly/flyctl/internal/appconfig"
	"github.com/superfly/flyctl/internal/command"
	"github.com/superfly/flyctl/internal/flag"
	"github.com/superfly/flyctl/internal/sentry"
	"github.com/superfly/flyctl/iostreams"
	"github.com/superfly/flyctl/ip"
	"github.com/superfly/flyctl/ssh"
	"github.com/superfly/flyctl/terminal"
)

func stdArgsSSH(cmd *cobra.Command) {
	flag.Add(cmd,
		flag.Org(),
		flag.App(),
		flag.AppConfig(),
		flag.String{
			Name:        "command",
			Shorthand:   "C",
			Default:     "",
			Description: "command to run on SSH session",
		},
		flag.Bool{
			Name:        "select",
			Shorthand:   "s",
			Default:     false,
			Description: "select available instances",
		},
		flag.String{
			Name:        "region",
			Shorthand:   "r",
			Description: "Region to create WireGuard connection in",
		},
		flag.Bool{
			Name:        "quiet",
			Shorthand:   "q",
			Description: "Don't print progress indicators for WireGuard",
		},
		flag.String{
			Name:        "address",
			Shorthand:   "A",
			Description: "Address of VM to connect to",
		},
<<<<<<< HEAD
		flag.String{
			Name:        "user",
			Shorthand:   "u",
			Description: "Unix username to connect as",
			Default:     DefaultSshUsername,
=======
		flag.Bool{
			Name:        "pty",
			Description: "Allocate a pseudo-terminal (default: on when no command is provided)",
>>>>>>> 137323a9
		},
	)
}

func quiet(ctx context.Context) bool {
	return flag.GetBool(ctx, "quiet")
}

func lookupAddress(ctx context.Context, cli *agent.Client, dialer agent.Dialer, app *api.AppCompact, console bool) (addr string, err error) {
	if app.PlatformVersion == "machines" {
		addr, err = addrForMachines(ctx, app, console)
	} else {
		addr, err = addrForNomad(ctx, cli, app, console)
	}

	if err != nil {
		return
	}

	// wait for the addr to be resolved in dns unless it's an ip address
	if !ip.IsV6(addr) {
		if err := cli.WaitForDNS(ctx, dialer, app.Organization.Slug, addr); err != nil {
			captureError(err, app)
			return "", errors.Wrapf(err, "host unavailable at %s", addr)
		}
	}

	return
}

func newConsole() *cobra.Command {
	const (
		long  = `Connect to a running instance of the current app.`
		short = long
		usage = "console"
	)

	cmd := command.New(usage, short, long, runConsole, command.RequireSession, command.LoadAppNameIfPresent)

	cmd.Args = cobra.MaximumNArgs(1)

	stdArgsSSH(cmd)

	return cmd
}

func captureError(err error, app *api.AppCompact) {
	// ignore cancelled errors
	if errors.Is(err, context.Canceled) {
		return
	}

	sentry.CaptureException(err,
		sentry.WithTag("feature", "ssh-console"),
		sentry.WithContexts(map[string]sentry.Context{
			"app": map[string]interface{}{
				"name": app.Name,
			},
			"organization": map[string]interface{}{
				"name": app.Organization.Slug,
			},
		}),
	)
}

func bringUp(ctx context.Context, client *api.Client, app *api.AppCompact) (*agent.Client, agent.Dialer, error) {
	io := iostreams.FromContext(ctx)

	agentclient, err := agent.Establish(ctx, client)
	if err != nil {
		captureError(err, app)
		return nil, nil, errors.Wrap(err, "can't establish agent")
	}

	dialer, err := agentclient.Dialer(ctx, app.Organization.Slug)
	if err != nil {
		captureError(err, app)
		return nil, nil, fmt.Errorf("ssh: can't build tunnel for %s: %s\n", app.Organization.Slug, err)
	}

	if !quiet(ctx) {
		io.StartProgressIndicatorMsg("Connecting to tunnel")
	}
	if err := agentclient.WaitForTunnel(ctx, app.Organization.Slug); err != nil {
		captureError(err, app)
		return nil, nil, errors.Wrapf(err, "tunnel unavailable")
	}
	if !quiet(ctx) {
		io.StopProgressIndicator()
	}

	return agentclient, dialer, nil
}

func runConsole(ctx context.Context) error {
	client := client.FromContext(ctx).API()
	appName := appconfig.NameFromContext(ctx)

	if !quiet(ctx) {
		terminal.Debugf("Retrieving app info for %s\n", appName)
	}

	app, err := client.GetAppCompact(ctx, appName)
	if err != nil {
		return fmt.Errorf("get app: %w", err)
	}

	agentclient, dialer, err := bringUp(ctx, client, app)
	if err != nil {
		return err
	}

	addr, err := lookupAddress(ctx, agentclient, dialer, app, true)
	if err != nil {
		return err
	}

	// BUG(tqbf): many of these are no longer really params
	params := &SSHParams{
		Ctx:      ctx,
		Org:      app.Organization,
		Dialer:   dialer,
		App:      appName,
		Username: flag.GetString(ctx, "user"),
		Cmd:      flag.GetString(ctx, "command"),
		Stdin:    os.Stdin,
		Stdout:   ioutils.NewWriteCloserWrapper(colorable.NewColorableStdout(), func() error { return nil }),
		Stderr:   ioutils.NewWriteCloserWrapper(colorable.NewColorableStderr(), func() error { return nil }),
	}

	// TODO: eventually remove the exception for sh and bash.
	allocPTY := params.Cmd == "" || flag.GetBool(ctx, "pty")
	if !allocPTY && (params.Cmd == "sh" || params.Cmd == "/bin/sh" || params.Cmd == "bash" || params.Cmd == "/bin/bash") {
		terminal.Warn(
			"Allocating a pseudo-terminal since the command provided is a shell. " +
				"This behavior will change in the future; please use --pty explicitly if this is what you want.",
		)
		allocPTY = true
	}

	if quiet(ctx) {
		params.DisableSpinner = true
	}

	sshc, err := sshConnect(params, addr)
	if err != nil {
		captureError(err, app)
		return err
	}

	sessIO := &ssh.SessionIO{
		Stdin:    params.Stdin,
		Stdout:   params.Stdout,
		Stderr:   params.Stderr,
		AllocPTY: allocPTY,
		TermEnv:  determineTermEnv(),
	}

	currentStdin, currentStdout, currentStderr, err := setupConsole()
	defer func() error {
		if err := cleanupConsole(currentStdin, currentStdout, currentStderr); err != nil {
			return err
		}
		return nil
	}()

	if err := sshc.Shell(params.Ctx, sessIO, params.Cmd); err != nil {
		captureError(err, app)
		return errors.Wrap(err, "ssh shell")
	}

	return err
}

func sshConnect(p *SSHParams, addr string) (*ssh.Client, error) {
	terminal.Debugf("Fetching certificate for %s\n", addr)

	cert, pk, err := singleUseSSHCertificate(p.Ctx, p.Org)
	if err != nil {
		return nil, fmt.Errorf("create ssh certificate: %w (if you haven't created a key for your org yet, try `flyctl ssh issue`)", err)
	}

	pemkey := ssh.MarshalED25519PrivateKey(pk, "single-use certificate")

	terminal.Debugf("Keys for %s configured; connecting...\n", addr)

	sshClient := &ssh.Client{
		Addr: net.JoinHostPort(addr, "22"),
		User: p.Username,

		Dial: p.Dialer.DialContext,

		Certificate: cert.Certificate,
		PrivateKey:  string(pemkey),
	}

	var endSpin context.CancelFunc
	if !p.DisableSpinner {
		endSpin = spin(fmt.Sprintf("Connecting to %s...", addr),
			fmt.Sprintf("Connecting to %s... complete\n", addr))
		defer endSpin()
	}

	if err := sshClient.Connect(p.Ctx); err != nil {
		return nil, errors.Wrap(err, "error connecting to SSH server")
	}

	terminal.Debugf("Connection completed.\n", addr)

	if !p.DisableSpinner {
		endSpin()
	}

	return sshClient, nil
}

func addrForMachines(ctx context.Context, app *api.AppCompact, console bool) (addr string, err error) {
	out := iostreams.FromContext(ctx).Out
	flapsClient, err := flaps.New(ctx, app)
	if err != nil {
		return "", err
	}

	machines, err := flapsClient.ListActive(ctx)
	if err != nil {
		return "", err
	}

	machines = lo.Filter(machines, func(m *api.Machine, _ int) bool {
		return m.State == "started"
	})

	if len(machines) < 1 {
		return "", fmt.Errorf("app %s has no started VMs", app.Name)
	}

	if err != nil {
		return "", err
	}

	var namesWithRegion []string
	var selectedMachine *api.Machine

	for _, machine := range machines {
		namesWithRegion = append(namesWithRegion, fmt.Sprintf("%s: %s %s %s", machine.Region, machine.ID, machine.PrivateIP, machine.Name))
	}

	if flag.GetBool(ctx, "select") {

		selected := 0

		prompt := &survey.Select{
			Message:  "Select VM:",
			Options:  namesWithRegion,
			PageSize: 15,
		}

		if err := survey.AskOne(prompt, &selected); err != nil {
			return "", fmt.Errorf("selecting VM: %w", err)
		}

		selectedMachine = machines[selected]

		if selectedMachine.State != "started" {
			fmt.Fprintf(out, "Starting machine %s..", selectedMachine.ID)
			_, err := flapsClient.Start(ctx, selectedMachine.ID)
			if err != nil {
				return "", err
			}

			err = flapsClient.Wait(ctx, selectedMachine, "started", 60*time.Second)

			if err != nil {
				return "", err
			}
		}
	}

	if addr = flag.GetString(ctx, "address"); addr != "" {
		return addr, nil
	}

	if console {
		if len(flag.Args(ctx)) != 0 {
			return flag.Args(ctx)[0], nil
		}
	}

	if selectedMachine == nil {
		selectedMachine = machines[0]
	}
	// No VM was selected or passed as an argument, so just pick the first one for now
	// Later, we might want to use 'nearest.of' but also resolve the machine IP to be able to start it
	return selectedMachine.PrivateIP, nil
}

func addrForNomad(ctx context.Context, agentclient *agent.Client, app *api.AppCompact, console bool) (addr string, err error) {
	if flag.GetBool(ctx, "select") {

		instances, err := agentclient.Instances(ctx, app.Organization.Slug, app.Name)
		if err != nil {
			return "", fmt.Errorf("look up %s: %w", app.Name, err)
		}

		selected := 0
		prompt := &survey.Select{
			Message:  "Select instance:",
			Options:  instances.Labels,
			PageSize: 15,
		}

		if err := survey.AskOne(prompt, &selected); err != nil {
			return "", fmt.Errorf("selecting instance: %w", err)
		}

		addr = instances.Addresses[selected]
		return addr, nil
	}

	if addr = flag.GetString(ctx, "address"); addr != "" {
		return addr, nil
	}

	if console {
		if len(flag.Args(ctx)) != 0 {
			return flag.Args(ctx)[0], nil
		}
	}

	// No VM was selected or passed as an argument, so just pick the first one for now
	// We may use 'nearest.of' in the future
	instances, err := agentclient.Instances(ctx, app.Organization.Slug, app.Name)
	if err != nil {
		return "", fmt.Errorf("look up %s: %w", app.Name, err)
	}
	if len(instances.Addresses) < 1 {
		return "", fmt.Errorf("no instances found for %s", app.Name)
	}
	return instances.Addresses[0], nil
}

const defaultTermEnv = "xterm"

func determineTermEnv() string {
	switch runtime.GOOS {
	case "aix":
		return determineTermEnvFromLocalEnv()
	case "darwin":
		return determineTermEnvFromLocalEnv()
	case "dragonfly":
		return determineTermEnvFromLocalEnv()
	case "freebsd":
		return determineTermEnvFromLocalEnv()
	case "illumos":
		return determineTermEnvFromLocalEnv()
	case "linux":
		return determineTermEnvFromLocalEnv()
	case "netbsd":
		return determineTermEnvFromLocalEnv()
	case "openbsd":
		return determineTermEnvFromLocalEnv()
	case "solaris":
		return determineTermEnvFromLocalEnv()
	default:
		return defaultTermEnv
	}
}

func determineTermEnvFromLocalEnv() string {
	if term := os.Getenv("TERM"); term != "" {
		return term
	} else {
		return defaultTermEnv
	}
}<|MERGE_RESOLUTION|>--- conflicted
+++ resolved
@@ -61,17 +61,15 @@
 			Shorthand:   "A",
 			Description: "Address of VM to connect to",
 		},
-<<<<<<< HEAD
+		flag.Bool{
+			Name:        "pty",
+			Description: "Allocate a pseudo-terminal (default: on when no command is provided)",
+		},
 		flag.String{
 			Name:        "user",
 			Shorthand:   "u",
 			Description: "Unix username to connect as",
 			Default:     DefaultSshUsername,
-=======
-		flag.Bool{
-			Name:        "pty",
-			Description: "Allocate a pseudo-terminal (default: on when no command is provided)",
->>>>>>> 137323a9
 		},
 	)
 }
